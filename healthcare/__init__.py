--- conflicted
+++ resolved
@@ -17,11 +17,7 @@
 # DEALINGS IN THE SOFTWARE.
 
 # Define the version of the healthcare module.
-<<<<<<< HEAD
-__version__ = "1.1.2"
-=======
-__version__ = "1.1.0"
->>>>>>> 9a087b8f
+__version__ = "1.1.1"
 version_split = __version__.split(".")
 __spec_version__ = (
     (1000 * int(version_split[0]))
