# The MIT License (MIT)
# Copyright © 2023 Yuma Rao
# Copyright © 2023 demon

# Permission is hereby granted, free of charge, to any person obtaining a copy of this software and associated
# documentation files (the “Software”), to deal in the Software without restriction, including without limitation
# the rights to use, copy, modify, merge, publish, distribute, sublicense, and/or sell copies of the Software,
# and to permit persons to whom the Software is furnished to do so, subject to the following conditions:

# The above copyright notice and this permission notice shall be included in all copies or substantial portions of
# the Software.

# THE SOFTWARE IS PROVIDED “AS IS”, WITHOUT WARRANTY OF ANY KIND, EXPRESS OR IMPLIED, INCLUDING BUT NOT LIMITED TO
# THE WARRANTIES OF MERCHANTABILITY, FITNESS FOR A PARTICULAR PURPOSE AND NONINFRINGEMENT. IN NO EVENT SHALL
# THE AUTHORS OR COPYRIGHT HOLDERS BE LIABLE FOR ANY CLAIM, DAMAGES OR OTHER LIABILITY, WHETHER IN AN ACTION
# OF CONTRACT, TORT OR OTHERWISE, ARISING FROM, OUT OF OR IN CONNECTION WITH THE SOFTWARE OR THE USE OR OTHER
# DEALINGS IN THE SOFTWARE.

import os
import random
import shutil
import sys
from datetime import datetime
from contextlib import contextmanager
from collections import Counter
import torch
import numpy as np
import requests
import bittensor as bt
from typing import List
from tensorflow.keras.models import load_model
from healthcare.dataset.dataset import load_dataset, load_and_preprocess_image
from constants import BASE_DIR


@contextmanager
def suppress_stdout_stderr():
    """A context manager that redirects stdout and stderr to devnull"""
    with open(os.devnull, 'w') as fnull:
        old_stdout, old_stderr = sys.stdout, sys.stderr
        sys.stdout, sys.stderr = fnull, fnull
        try:
            yield
        finally:
            sys.stdout, sys.stderr = old_stdout, old_stderr

def get_last_commit_time(model_paths: List[str]):
    """
    This method returns the last commit time of the models.

    Args:
    - model_paths (List[str]): The path of models.

    Returns:
    - List[int]: The last commit time of the models in the form of integer.
    """
    last_commit_time = []
    for model_path in model_paths:
        try:
            api_url = f"https://huggingface.co/api/models/{model_path}"
            response = requests.get(api_url)

            if response.status_code == 200:
                model_info = response.json()
                commit_time = model_info.get("lastModified")
                
                # Parse the date string to a datetime object
                date_obj = datetime.fromisoformat(commit_time[:-1])  # Removing 'Z' at the end

                # Convert the datetime object to UNIX timestamp (integer)
                timestamp = int(date_obj.timestamp())

                last_commit_time.append(timestamp)
            else:
                last_commit_time.append(float('inf'))
        except Exception as e:
            last_commit_time.append(float('inf'))
    return last_commit_time

def get_loss(model_paths: List[str], uids: List[int]):
    """
    This method returns the loss value for the model, which is used to update the miner's score.

    Args:
    - model_paths (List[str]): The path of models.

    Returns:
    - List[float]: The loss value for the models.
    """
    try:
        # Load dataset
        csv_path = os.path.join(BASE_DIR, 'healthcare/dataset/validator/Data_Entry.csv')
        image_dir = os.path.join(BASE_DIR, 'healthcare/dataset/validator/images')
        image_paths, binary_output, dataframe = load_dataset(csv_path, image_dir)

        # Generate x_input and y_output
        x_input = []
        y_output = []
        for idx, image_path in enumerate(image_paths):
            img = load_and_preprocess_image(os.path.join(image_dir, image_path))
            if isinstance(img, str):
                continue
            x_input.append(img)
            y_output.append(binary_output[idx])
        bt.logging.info(f"✅ Successfully loaded dataset.")
    except Exception as e:
        bt.logging.error(f"❌ Error occured while loading dataset : {e}")
        return [0] * len(model_paths)

    # Calculate loss
    loss_of_models = []
    for idx, model_path in enumerate(model_paths):
        # Check if model exists
        if not model_path:
            loss = float('inf')
        else:
            bt.logging.info(f"⚒️  Processing the model of miner {uids[idx]} ...")
            try:
                # Load model
                model = load_model(model_path)
                # Evaluate loss and accuracy
                with suppress_stdout_stderr():
                    loss, accuracy = model.evaluate(np.array(x_input), np.array(y_output), verbose=0)
            except Exception as e:
                bt.logging.error(f"❌ Error occured while loading model : {e}")
                loss = float('inf')
        loss_of_models.append(loss)
    return loss_of_models

def get_rewards(
    self,
    model_paths: List[str],
    uids: List[int],
<<<<<<< HEAD
    hug_paths: List[str]
=======
    ips: List[str],
    responses: List[str]
>>>>>>> 40dbb321
) -> torch.FloatTensor:
    """
    Returns a tensor of rewards for the given models.

    Args:
    - model_paths (List[str]): A list of path to models.
    - uids (List[int]): A list of uids.
    - ips (List[str]): A list of ip addresses.
    - responses (List[str]): A list of hugging face urls.

    Returns:
    - torch.FloatTensor: A tensor of rewards for the given models.
    """
    bt.logging.info(f"♏ Evaluating models ...")
<<<<<<< HEAD
    # Get the last commit time of models
    last_commit_time = get_last_commit_time(hug_paths)
    latest_time = float('inf')

    # Calculate loss of models
    loss_of_models = get_loss(model_paths, uids)

    # Sort the list by the value, keeping track of original indices
    sorted_loss = sorted((value, idx) for idx, value in loss_of_models)
=======
>>>>>>> 40dbb321
    
    commit_time_of_models = get_last_commit_time(responses) # Last commit time of models
    loss_of_models = get_loss(model_paths, uids) # Loss values of models
    ip_counts = Counter(ips) # Count occurrences of each ip
    weight_best_miner = 30 # Weight for the best miner
    ip_limitation = 15 # Allowed maximum occurrences
    alpha = 0.98 # Step size used for calculating reward movement

    # Rank of models
    loss_indices = list(enumerate(loss_of_models)) # Combine loss values with their corresponding indices
    sorted_indices = sorted(loss_indices, key=lambda x: (x[1], commit_time_of_models[x[0]])) # Loss first, then time
    ranks = {} # A dictionary to store ranks

    # Assign ranks to the sorted indices
    for rank, pair in enumerate(sorted_indices):
        ranks[pair[0]] = rank

    # Calculate rewards
    rewards = [] # A list to store rewards

    for idx, loss_of_model in enumerate(loss_of_models):
        count_miners_same_ip = ip_counts[ips[idx]] # Count of miners with the same ip address
        rank = ranks[idx] # Rank of the model

        if loss_of_model == float('inf') or commit_time_of_models[idx] == float('inf'):
            reward = 0
        elif rank == 0:
            reward = weight_best_miner
        else:
            reward = alpha ** rank

        # Decrease the reward of miners that exceeds ip limitation
        if count_miners_same_ip > ip_limitation:
            reward = reward * ip_limitation / count_miners_same_ip
        rewards.append(reward)

    return torch.FloatTensor(rewards)<|MERGE_RESOLUTION|>--- conflicted
+++ resolved
@@ -131,12 +131,8 @@
     self,
     model_paths: List[str],
     uids: List[int],
-<<<<<<< HEAD
+    ips: List[str],
     hug_paths: List[str]
-=======
-    ips: List[str],
-    responses: List[str]
->>>>>>> 40dbb321
 ) -> torch.FloatTensor:
     """
     Returns a tensor of rewards for the given models.
@@ -145,26 +141,14 @@
     - model_paths (List[str]): A list of path to models.
     - uids (List[int]): A list of uids.
     - ips (List[str]): A list of ip addresses.
-    - responses (List[str]): A list of hugging face urls.
+    - hug_paths (List[str]): A list of hugging face urls.
 
     Returns:
     - torch.FloatTensor: A tensor of rewards for the given models.
     """
     bt.logging.info(f"♏ Evaluating models ...")
-<<<<<<< HEAD
-    # Get the last commit time of models
-    last_commit_time = get_last_commit_time(hug_paths)
-    latest_time = float('inf')
-
-    # Calculate loss of models
-    loss_of_models = get_loss(model_paths, uids)
-
-    # Sort the list by the value, keeping track of original indices
-    sorted_loss = sorted((value, idx) for idx, value in loss_of_models)
-=======
->>>>>>> 40dbb321
     
-    commit_time_of_models = get_last_commit_time(responses) # Last commit time of models
+    commit_time_of_models = get_last_commit_time(hug_paths) # Last commit time of models
     loss_of_models = get_loss(model_paths, uids) # Loss values of models
     ip_counts = Counter(ips) # Count occurrences of each ip
     weight_best_miner = 30 # Weight for the best miner
