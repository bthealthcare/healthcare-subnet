--- conflicted
+++ resolved
@@ -130,11 +130,8 @@
     self,
     model_paths: List[str],
     uids: List[int],
-<<<<<<< HEAD
-    ips: List[str]
-=======
+    ips: List[str],
     responses: List[str]
->>>>>>> e68e5e86
 ) -> torch.FloatTensor:
     """
     Returns a tensor of rewards for the given models.
@@ -194,13 +191,7 @@
         # Define loss and rank
         loss = loss_of_model[1]
         rank = rank_dict[idx]
-<<<<<<< HEAD
-
-        # Get reward
-        if rank == 0:
-=======
         if rank == 0 and last_commit_time[idx] == latest_time:
->>>>>>> e68e5e86
             reward = weight_best_miner
         elif rank < group_A_rank:
             reward = alpha_A ** rank
