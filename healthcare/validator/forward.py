# The MIT License (MIT)
# Copyright © 2023 Yuma Rao
# Copyright © 2023 demon

# Permission is hereby granted, free of charge, to any person obtaining a copy of this software and associated
# documentation files (the “Software”), to deal in the Software without restriction, including without limitation
# the rights to use, copy, modify, merge, publish, distribute, sublicense, and/or sell copies of the Software,
# and to permit persons to whom the Software is furnished to do so, subject to the following conditions:

# The above copyright notice and this permission notice shall be included in all copies or substantial portions of
# the Software.

# THE SOFTWARE IS PROVIDED “AS IS”, WITHOUT WARRANTY OF ANY KIND, EXPRESS OR IMPLIED, INCLUDING BUT NOT LIMITED TO
# THE WARRANTIES OF MERCHANTABILITY, FITNESS FOR A PARTICULAR PURPOSE AND NONINFRINGEMENT. IN NO EVENT SHALL
# THE AUTHORS OR COPYRIGHT HOLDERS BE LIABLE FOR ANY CLAIM, DAMAGES OR OTHER LIABILITY, WHETHER IN AN ACTION
# OF CONTRACT, TORT OR OTHERWISE, ARISING FROM, OUT OF OR IN CONNECTION WITH THE SOFTWARE OR THE USE OR OTHER
# DEALINGS IN THE SOFTWARE.

import bittensor as bt

from healthcare.protocol import Request
from healthcare.validator.reward import get_rewards
from healthcare.utils.uids import get_random_uids
from healthcare.validator.huggingface import download_models, remove_models
from healthcare.utils.version import get_version

async def forward(self):
    """
    It is responsible for querying the network and scoring the responses.

    Args:
        self (:obj:`bittensor.neuron.Neuron`): The neuron object which contains all the necessary state for the validator.

    """
    # Define how the validator selects a miner to query, how often, etc.
    if self.step % self.config.neuron.query_time:
        return
    available_axon_size = len(self.metagraph.axons) - 1 # Except mine
    miner_selection_size = min(available_axon_size, self.config.neuron.sample_size)
    miner_uids = get_random_uids(self, k=miner_selection_size)
    miner_axons = [self.metagraph.axons[uid] for uid in miner_uids]
    miner_ips = [axon.ip for axon in miner_axons]

    # The dendrite client queries the network.
    responses = self.dendrite.query(
        # Send the query to selected miner axons in the network.
        axons=miner_axons,
        synapse=Request(version = get_version()),
        deserialize=True,
    )

    # Exit if the responses is empty
    if not responses:
        return

    # Download models
    model_paths = download_models(self, uids = miner_uids, responses = responses)

    # Adjust the scores based on responses from miners
<<<<<<< HEAD
    rewards = get_rewards(self, model_paths=model_paths, uids = miner_uids, ips = miner_ips)
=======
    rewards = get_rewards(self, model_paths=model_paths, uids = miner_uids, responses = responses)
>>>>>>> e68e5e86

    # Remove cache
    remove_models(self)

    bt.logging.info(f"💯 Scored responses: {rewards}")
    # Update the scores based on the rewards.
    self.update_scores(rewards, miner_uids)<|MERGE_RESOLUTION|>--- conflicted
+++ resolved
@@ -57,11 +57,7 @@
     model_paths = download_models(self, uids = miner_uids, responses = responses)
 
     # Adjust the scores based on responses from miners
-<<<<<<< HEAD
-    rewards = get_rewards(self, model_paths=model_paths, uids = miner_uids, ips = miner_ips)
-=======
-    rewards = get_rewards(self, model_paths=model_paths, uids = miner_uids, responses = responses)
->>>>>>> e68e5e86
+    rewards = get_rewards(self, model_paths=model_paths, uids = miner_uids, ips = miner_ips, responses = responses)
 
     # Remove cache
     remove_models(self)
